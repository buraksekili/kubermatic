apiVersion: kubermatic.k8c.io/v1
kind: KubermaticConfiguration
metadata:
  name: <<mykubermatic>>
  namespace: kubermatic
spec:
  # API configures the frontend REST API used by the dashboard.
  api:
    # AccessibleAddons is a list of addons that should be enabled in the API.
    accessibleAddons:
      - node-exporter
      - kube-state-metrics
      - multus
      - metallb
    # DebugLog enables more verbose logging.
    debugLog: false
    # DockerRepository is the repository containing the Kubermatic REST API image.
    dockerRepository: quay.io/kubermatic/dashboard
    # DockerTagSuffix is appended to the KKP version used for referring to the custom Kubermatic API image.
    # If left empty, either the `DockerTag` if specified or the original Kubermatic API Docker image tag will be used.
    # With DockerTagSuffix the tag becomes <KKP_VERSION-SUFFIX> i.e. "v2.15.0-SUFFIX".
    dockerTagSuffix: ""
    # PProfEndpoint controls the port the API should listen on to provide pprof
    # data. This port is never exposed from the container and only available via port-forwardings.
    pprofEndpoint: :6600
    # Replicas sets the number of pod replicas for the API deployment.
    replicas: 2
    # Resources describes the requested and maximum allowed CPU/memory usage.
    resources:
      # Claims lists the names of resources, defined in spec.resourceClaims,
      # that are used by this container.

      # This is an alpha field and requires enabling the
      # DynamicResourceAllocation feature gate.

      # This field is immutable. It can only be set for containers.
      claims: null
      # Limits describes the maximum amount of compute resources allowed.
      # More info: https://kubernetes.io/docs/concepts/configuration/manage-resources-containers/
      limits:
        cpu: "1"
        memory: 1Gi
      # Requests describes the minimum amount of compute resources required.
      # If Requests is omitted for a container, it defaults to Limits if that is explicitly specified,
      # otherwise to an implementation-defined value. Requests cannot exceed Limits.
      # More info: https://kubernetes.io/docs/concepts/configuration/manage-resources-containers/
      requests:
        cpu: 200m
        memory: 150Mi
  # Applications contains configuration for Application settings.
  applications:
<<<<<<< HEAD
    # CatalogManager configures the application-catalog manager deployment.
    catalogManager:
      # Image configures the container image for the application-catalog manager.
      image:
        # Repository is used to override the application-catalog manager image repository.
        # The default value is "quay.io/kubermatic/application-catalog-manager"
        repository: ""
        # Tag is used to override the application-catalog manager image tag.
        tag: ""
      # Resources describes the requested and maximum allowed CPU/memory usage.
      resources:
        # Claims lists the names of resources, defined in spec.resourceClaims,
        # that are used by this container.

        # This is an alpha field and requires enabling the
        # DynamicResourceAllocation feature gate.

        # This field is immutable. It can only be set for containers.
        claims: null
        # Limits describes the maximum amount of compute resources allowed.
        # More info: https://kubernetes.io/docs/concepts/configuration/manage-resources-containers/
        limits: null
        # Requests describes the minimum amount of compute resources required.
        # If Requests is omitted for a container, it defaults to Limits if that is explicitly specified,
        # otherwise to an implementation-defined value. Requests cannot exceed Limits.
        # More info: https://kubernetes.io/docs/concepts/configuration/manage-resources-containers/
        requests: null
=======
    # CatalogManager configures the Application Catalog CatalogManager, which is responsible for managing ApplicationDefinitions
    # in the cluster from specified OCI registries.
    # Note: The Application Catalog CatalogManager requires its feature flag to be enabled as it is currently in beta.
    catalogManager:
      # Limit defines filtering criteria for ApplicationDefinitions to be reconciled from the OCI registry.
      # When undefined, all ApplicationDefinitions from the registry are pulled and reconciled.
      # When defined, only ApplicationDefinitions matching the specified criteria are processed.
      limit:
        # MetadataSelector defines criteria for selecting ApplicationDefinitions based on their metadata attributes.
        # For example, to select ApplicationDefinitions with a specific support tier (e.g., 'gold'),
        # specify that tier here.
        # When multiple tiers are specified, the Application Catalog Manager uses additive logic
        # to determine which ApplicationDefinitions to retrieve from the OCI registry.
        metadataSelector:
          # Tiers specifies the support tiers to filter ApplicationDefinitions.
          # ApplicationDefinitions matching any of the specified tiers will be selected.
          tiers: null
        # NameSelector defines criteria for selecting ApplicationDefinitions by name.
        # Each name must correspond to an ApplicationDefinition's `metadata.name` field.
        # When multiple names are specified, the Application Catalog Manager uses additive logic
        # to retrieve all matching ApplicationDefinitions from the OCI registry.
        # Example: Specifying ['nginx', 'cert-manager'] will retrieve only those specific ApplicationDefinitions.
        nameSelector: null
      # LogLevel specifies the logging verbosity level for the Application Catalog Manager.
      logLevel: ""
      # RegistrySettings configures the OCI registry from which the Application Catalog Manager
      # retrieves ApplicationDefinition manifests.
      registrySettings:
        # Credentials optionally references a secret containing Helm registry authentication credentials.
        # Either username/password or registryConfigFile can be specified, but not both.
        credentials: null
        # RegistryURL specifies the OCI registry URL where ApplicationDefinitions are stored.
        # Example: oci://localhost:5000/myrepo
        registryURL: ""
        # Tag specifies the version tag for ApplicationDefinitions in the OCI registry.
        # Example: v1.0.0
        tag: ""
>>>>>>> 9c2fcb9d
    # DefaultApplicationCatalog contains configuration for the default application catalog.
    defaultApplicationCatalog:
      # Applications is a list of application definition names that should be installed in the master cluster.
      # If not set, all the applications from the catalog are installed.
      applications: null
      # Enable is used to enable the installation of application definitions in the master cluster.
      enable: false
      # HelmRegistryConfigFile optionally holds the ref and key in the secret for the OCI registry credential file.
      # The value is dockercfg file that follows the same format rules as ~/.docker/config.json
      # The Secret must exist in the namespace where KKP is installed (default is "kubermatic").
      # The Secret must be annotated with `apps.kubermatic.k8c.io/secret-type:` set to "helm".
      helmRegistryConfigFile: null
      # HelmRepository specifies OCI repository containing Helm charts of Applications from the default application catalog e.g. oci://localhost:5000/myrepo.
      helmRepository: ""
    # SystemApplications contains configuration for system applications.
    systemApplications:
      # Applications is a list of application definition names that should be installed in the master cluster.
      # If not set, all the applications from the catalog are installed.
      applications: null
      # Disable is used to disable the installation of system application definitions in the master cluster.
      disable: false
  # Auth defines keys and URLs for Dex. These must be defined unless the HeadlessInstallation
  # feature gate is set, which will disable the UI/API and its need for an OIDC provider entirely.
  auth:
    clientID: kubermatic
    issuerClientID: kubermaticIssuer
    issuerClientSecret: ""
    issuerCookieKey: ""
    issuerRedirectURL: https://example.com/api/v1/kubeconfig
    serviceAccountKey: ""
    skipTokenIssuerTLSVerify: false
    tokenIssuer: https://example.com/dex
  # CABundle references a ConfigMap in the same namespace as the KubermaticConfiguration.
  # This ConfigMap must contain a ca-bundle.pem with PEM-encoded certificates. This bundle
  # automatically synchronized into each seed and each usercluster. APIGroup and Kind are
  # currently ignored.
  caBundle:
    # APIGroup is the group for the resource being referenced.
    # If APIGroup is not specified, the specified Kind must be in the core API group.
    # For any other third-party types, APIGroup is required.
    apiGroup: null
    # Kind is the type of resource being referenced
    kind: ""
    # Name is the name of resource being referenced
    name: ca-bundle
  # ExposeStrategy is the strategy to expose the cluster with.
  # Note: The `seed_dns_overwrite` setting of a Seed's datacenter doesn't have any effect
  # if this is set to LoadBalancerStrategy.
  exposeStrategy: NodePort
  # FeatureGates are used to optionally enable certain features.
  featureGates:
    EtcdLauncher: true
  # ImagePullSecret is used to authenticate against Docker registries.
  imagePullSecret: ""
  # Ingress contains settings for making the API and UI accessible remotely.
  ingress:
    # CertificateIssuer is the name of a cert-manager Issuer or ClusterIssuer (default)
    # that will be used to acquire the certificate for the configured domain.
    # To use a namespaced Issuer, set the Kind to "Issuer" and manually create the
    # matching Issuer in Kubermatic's namespace.
    # Setting an empty name disables the automatic creation of certificates and disables
    # the TLS settings on the Kubermatic Ingress.
    certificateIssuer:
      # APIGroup is the group for the resource being referenced.
      # If APIGroup is not specified, the specified Kind must be in the core API group.
      # For any other third-party types, APIGroup is required.
      apiGroup: null
      # Kind is the type of resource being referenced
      kind: ClusterIssuer
      # Name is the name of resource being referenced
      name: ""
    # ClassName is the Ingress resource's class name, used for selecting the appropriate
    # ingress controller.
    className: nginx
    # Disable will prevent an Ingress from being created at all. This is mostly useful
    # during testing. If the Ingress is disabled, the CertificateIssuer setting can also
    # be left empty, as no Certificate resource will be created.
    disable: false
    # Domain is the base domain where the dashboard shall be available. Even with
    # a disabled Ingress, this must always be a valid hostname.
    domain: example.com
    # NamespaceOverride need to be set if a different ingress-controller is used than the KKP default one.
    namespaceOverride: ""
  # MasterController configures the master-controller-manager.
  masterController:
    # DebugLog enables more verbose logging.
    debugLog: false
    # DockerRepository is the repository containing the Kubermatic master-controller-manager image.
    dockerRepository: quay.io/kubermatic/kubermatic
    # PProfEndpoint controls the port the master-controller-manager should listen on to provide pprof
    # data. This port is never exposed from the container and only available via port-forwardings.
    pprofEndpoint: :6600
    # ProjectsMigrator configures the migrator for user projects.
    projectsMigrator:
      # DryRun makes the migrator only log the actions it would take.
      dryRun: false
    # Replicas sets the number of pod replicas for the master-controller-manager.
    replicas: 1
    # Resources describes the requested and maximum allowed CPU/memory usage.
    resources:
      # Claims lists the names of resources, defined in spec.resourceClaims,
      # that are used by this container.

      # This is an alpha field and requires enabling the
      # DynamicResourceAllocation feature gate.

      # This field is immutable. It can only be set for containers.
      claims: null
      # Limits describes the maximum amount of compute resources allowed.
      # More info: https://kubernetes.io/docs/concepts/configuration/manage-resources-containers/
      limits:
        cpu: "1"
        memory: 400Mi
      # Requests describes the minimum amount of compute resources required.
      # If Requests is omitted for a container, it defaults to Limits if that is explicitly specified,
      # otherwise to an implementation-defined value. Requests cannot exceed Limits.
      # More info: https://kubernetes.io/docs/concepts/configuration/manage-resources-containers/
      requests:
        cpu: 200m
        memory: 128Mi
  # MirrorImages is a list of container images that will be mirrored with the `kubermatic-installer mirror-images` command.
  # Each entry should be in the format "repository:tag".
  mirrorImages: null
  # Proxy allows to configure Kubermatic to use proxies to talk to the
  # world outside of its cluster.
  proxy:
    # HTTP is the full URL to the proxy to use for plaintext HTTP
    # connections, e.g. "http://internalproxy.example.com:8080".
    http: ""
    # HTTPS is the full URL to the proxy to use for encrypted HTTPS
    # connections, e.g. "http://secureinternalproxy.example.com:8080".
    https: ""
    # NoProxy is a comma-separated list of hostnames / network masks
    # for which no proxy shall be used. If you make use of proxies,
    # this list should contain all local and cluster-internal domains
    # and networks, e.g. "10.0.0.0/8,172.16.0.0/12,192.168.0.0/16,mydomain".
    # The operator will always prepend the following elements to this
    # list if proxying is configured (i.e. HTTP/HTTPS are not empty):
    # "127.0.0.1/8", "localhost", ".local", ".local.", "kubernetes", ".default", ".svc"
    noProxy: ""
  # SeedController configures the seed-controller-manager.
  seedController:
    # Deprecated: BackupCleanupContainer is the container used for removing expired backups from the storage location.
    # This field is a no-op and is no longer used. The old backup controller it was used for has been
    # removed. Do not set this field.
    backupCleanupContainer: ""
    # BackupCount specifies the maximum number of backups to retain (defaults to DefaultKeptBackupsCount).
    # Oldest backups are automatically deleted when this limit is exceeded. Only applies when Schedule is configured.
    backupCount: null
    # BackupDeleteContainer is the container used for deleting etcd snapshots from a backup location.
    backupDeleteContainer: |2

      name: delete-container
      image: d3fk/s3cmd@sha256:fb4c4dcf3b842c3d0ead58bda26d05d045b77546e11ac2143d90abca02cbe823
      command:
      - /bin/sh
      - -c
      - |
        SSL_FLAGS="--ca-certs=/etc/ca-bundle/ca-bundle.pem"
        if [ "${INSECURE:-false}" == "true" ]; then
          SSL_FLAGS="--no-ssl"
        fi

        s3cmd $SSL_FLAGS \
          --access_key=$ACCESS_KEY_ID \
          --secret_key=$SECRET_ACCESS_KEY \
          --host=$ENDPOINT \
          --host-bucket='%(bucket).'$ENDPOINT \
          del s3://$BUCKET_NAME/$CLUSTER-$BACKUP_TO_DELETE

        case $? in
        12)
          # backup no longer exists, which is fine
          exit 0
          ;;
        0)
          exit 0
          ;;
        *)
          exit $?
          ;;
        esac
    # BackupInterval defines the time duration between consecutive etcd backups.
    # Must be a valid time.Duration string format. Only takes effect when backup scheduling is enabled.
    backupInterval: 0s
    # BackupStoreContainer is the container used for shipping etcd snapshots to a backup location.
    backupStoreContainer: |2

      name: store-container
      image: d3fk/s3cmd@sha256:fb4c4dcf3b842c3d0ead58bda26d05d045b77546e11ac2143d90abca02cbe823
      command:
      - /bin/sh
      - -c
      - |
        set -e

        SSL_FLAGS="--ca-certs=/etc/ca-bundle/ca-bundle.pem"
        if [ "${INSECURE:-false}" == "true" ]; then
          SSL_FLAGS="--no-ssl"
        fi

        s3cmd $SSL_FLAGS \
          --access_key=$ACCESS_KEY_ID \
          --secret_key=$SECRET_ACCESS_KEY \
          --host=$ENDPOINT \
          --host-bucket='%(bucket).'$ENDPOINT \
          put /backup/snapshot.db.gz s3://$BUCKET_NAME/$CLUSTER-$BACKUP_TO_CREATE
      volumeMounts:
      - name: etcd-backup
        mountPath: /backup
    # DebugLog enables more verbose logging.
    debugLog: false
    # DisabledCollectors contains a list of metrics collectors that should be disabled.
    # Acceptable values are "Addon", "Cluster", "ClusterBackup", "Project", and "None".
    disabledCollectors: null
    # DockerRepository is the repository containing the Kubermatic seed-controller-manager image.
    dockerRepository: quay.io/kubermatic/kubermatic
    # MaximumParallelReconciles limits the number of cluster reconciliations
    # that are active at any given time.
    maximumParallelReconciles: 10
    # PProfEndpoint controls the port the seed-controller-manager should listen on to provide pprof
    # data. This port is never exposed from the container and only available via port-forwardings.
    pprofEndpoint: :6600
    # Replicas sets the number of pod replicas for the seed-controller-manager.
    replicas: 1
    # Resources describes the requested and maximum allowed CPU/memory usage.
    resources:
      # Claims lists the names of resources, defined in spec.resourceClaims,
      # that are used by this container.

      # This is an alpha field and requires enabling the
      # DynamicResourceAllocation feature gate.

      # This field is immutable. It can only be set for containers.
      claims: null
      # Limits describes the maximum amount of compute resources allowed.
      # More info: https://kubernetes.io/docs/concepts/configuration/manage-resources-containers/
      limits:
        cpu: "1"
        memory: 1Gi
      # Requests describes the minimum amount of compute resources required.
      # If Requests is omitted for a container, it defaults to Limits if that is explicitly specified,
      # otherwise to an implementation-defined value. Requests cannot exceed Limits.
      # More info: https://kubernetes.io/docs/concepts/configuration/manage-resources-containers/
      requests:
        cpu: 200m
        memory: 100Mi
  # UI configures the dashboard.
  ui:
    # Config sets flags for various dashboard features.
    config: ""
    # DockerRepository is the repository containing the Kubermatic dashboard image.
    dockerRepository: quay.io/kubermatic/dashboard
    # DockerTagSuffix is appended to the KKP version used for referring to the custom dashboard image.
    # If left empty, either the `DockerTag` if specified or the original dashboard Docker image tag will be used.
    # With DockerTagSuffix the tag becomes <KKP_VERSION-SUFFIX> i.e. "v2.15.0-SUFFIX".
    dockerTagSuffix: ""
    # ExtraVolumeMounts allows to mount additional volumes into the UI container.
    extraVolumeMounts: null
    # ExtraVolumes allows to mount additional volumes into the UI container.
    extraVolumes: null
    # Replicas sets the number of pod replicas for the UI deployment.
    replicas: 2
    # Resources describes the requested and maximum allowed CPU/memory usage.
    resources:
      # Claims lists the names of resources, defined in spec.resourceClaims,
      # that are used by this container.

      # This is an alpha field and requires enabling the
      # DynamicResourceAllocation feature gate.

      # This field is immutable. It can only be set for containers.
      claims: null
      # Limits describes the maximum amount of compute resources allowed.
      # More info: https://kubernetes.io/docs/concepts/configuration/manage-resources-containers/
      limits:
        cpu: 250m
        memory: 128Mi
      # Requests describes the minimum amount of compute resources required.
      # If Requests is omitted for a container, it defaults to Limits if that is explicitly specified,
      # otherwise to an implementation-defined value. Requests cannot exceed Limits.
      # More info: https://kubernetes.io/docs/concepts/configuration/manage-resources-containers/
      requests:
        cpu: 100m
        memory: 64Mi
  # UserCluster configures various aspects of the user-created clusters.
  userCluster:
    # Addons controls the optional additions installed into each user cluster.
    addons:
      # Default is the list of addons to be installed by default into each cluster.
      # Mutually exclusive with "defaultManifests".
      default: null
      # DefaultManifests is a list of addon manifests to install into all clusters.
      # Mutually exclusive with "default".
      defaultManifests: |-
        apiVersion: v1
        kind: List
        items:
        - apiVersion: kubermatic.k8c.io/v1
          kind: Addon
          metadata:
            name: canal
            labels:
              addons.kubermatic.io/ensure: true
        - apiVersion: kubermatic.k8c.io/v1
          kind: Addon
          metadata:
            name: csi
            labels:
              addons.kubermatic.io/ensure: true
        - apiVersion: kubermatic.k8c.io/v1
          kind: Addon
          metadata:
            name: kube-proxy
            labels:
              addons.kubermatic.io/ensure: true
        - apiVersion: kubermatic.k8c.io/v1
          kind: Addon
          metadata:
            name: openvpn
            labels:
              addons.kubermatic.io/ensure: true
        - apiVersion: kubermatic.k8c.io/v1
          kind: Addon
          metadata:
            name: rbac
            labels:
              addons.kubermatic.io/ensure: true
        - apiVersion: kubermatic.k8c.io/v1
          kind: Addon
          metadata:
            name: kubeadm-configmap
            labels:
              addons.kubermatic.io/ensure: true
        - apiVersion: kubermatic.k8c.io/v1
          kind: Addon
          metadata:
            name: kubelet-configmap
            labels:
              addons.kubermatic.io/ensure: true
        - apiVersion: kubermatic.k8c.io/v1
          kind: Addon
          metadata:
            name: default-storage-class
        - apiVersion: kubermatic.k8c.io/v1
          kind: Addon
          metadata:
            name: aws-node-termination-handler
            labels:
              addons.kubermatic.io/ensure: true
        - apiVersion: kubermatic.k8c.io/v1
          kind: Addon
          metadata:
            name: azure-cloud-node-manager
            labels:
              addons.kubermatic.io/ensure: true
      # DockerRepository is the repository containing the Docker image containing
      # the possible addon manifests.
      dockerRepository: quay.io/kubermatic/addons
      # DockerTagSuffix is appended to the tag used for referring to the addons image.
      # If left empty, the tag will be the KKP version (e.g. "v2.15.0"), with a
      # suffix it becomes "v2.15.0-SUFFIX".
      dockerTagSuffix: ""
    # APIServerReplicas configures the replica count for the API-Server deployment inside user clusters.
    apiserverReplicas: 2
    # Applications contains configuration for default Application settings.
    applications:
      # Namespace is the namespace which is set as the default for applications installed via ui
      # If left empty the default for the application installation namespace is the name of the resource itself
      namespace: ""
    # DisableAPIServerEndpointReconciling can be used to toggle the `--endpoint-reconciler-type` flag for
    # the Kubernetes API server.
    disableApiserverEndpointReconciling: false
    # DNATControllerDockerRepository is the repository containing the
    # dnat-controller image.
    dnatControllerDockerRepository: quay.io/kubermatic/kubeletdnat-controller
    # EtcdLauncherDockerRepository is the repository containing the Kubermatic
    # etcd-launcher image.
    etcdLauncherDockerRepository: quay.io/kubermatic/etcd-launcher
    # EtcdVolumeSize configures the volume size to use for each etcd pod inside user clusters.
    etcdVolumeSize: 5Gi
    # KubermaticDockerRepository is the repository containing the Kubermatic user-cluster-controller-manager image.
    kubermaticDockerRepository: quay.io/kubermatic/kubermatic
    # MachineController configures the Machine Controller
    machineController:
      # ImageRepository is used to override the Machine Controller image repository.
      # It is only for development, tests and PoC purposes. This field must not be set in production environments.
      imageRepository: ""
      # ImageTag is used to override the Machine Controller image.
      # It is only for development, tests and PoC purposes. This field must not be set in production environments.
      imageTag: ""
    # Monitoring can be used to fine-tune to in-cluster Prometheus.
    monitoring:
      # CustomRules can be used to inject custom recording and alerting rules. This field
      # must be a YAML-formatted string with a `group` element at its root, as documented
      # on https://prometheus.io/docs/prometheus/latest/configuration/alerting_rules/.
      # This value is treated as a Go template, which allows to inject dynamic values like
      # the internal cluster address or the cluster ID. Refer to pkg/resources/prometheus
      # and the documentation for more information on the available fields.
      customRules: ""
      # CustomScrapingConfigs can be used to inject custom scraping rules. This must be a
      # YAML-formatted string containing an array of scrape configurations as documented
      # on https://prometheus.io/docs/prometheus/latest/configuration/configuration/#scrape_config.
      # This value is treated as a Go template, which allows to inject dynamic values like
      # the internal cluster address or the cluster ID. Refer to pkg/resources/prometheus
      # and the documentation for more information on the available fields.
      customScrapingConfigs: ""
      # DisableDefaultRules disables the recording and alerting rules.
      disableDefaultRules: false
      # DisableDefaultScrapingConfigs disables the default scraping targets.
      disableDefaultScrapingConfigs: false
      # ScrapeAnnotationPrefix (if set) is used to make the in-cluster Prometheus scrape pods
      # inside the user clusters.
      scrapeAnnotationPrefix: monitoring.kubermatic.io
    # NodePortRange is the port range for user clusters - this must match the NodePort
    # range of the seed cluster.
    nodePortRange: 30000-32767
    # OperatingSystemManager configures the image repo and the tag version for osm deployment.
    operatingSystemManager:
      # DisableDefaultOperatingSystemProfiles setting this property to true, would disable the creation of OSMs default
      # OperatingSystemProfiles and users would need to provide a CustomOperatingSystemProfile to configure user clusters
      # worker nodes.
      disableDefaultOperatingSystemProfiles: false
      # ImageRepository is used to override the OperatingSystemManager image repository.
      # It is recommended to use this field only for development, tests and PoC purposes. For production environments.
      # it is not recommended, to use this field due to compatibility with the overall KKP stack.
      imageRepository: ""
      # ImageTag is used to override the OperatingSystemManager image.
      # It is recommended to use this field only for development, tests and PoC purposes. For production environments.
      # it is not recommended, to use this field due to compatibility with the overall KKP stack.
      imageTag: ""
    # OverwriteRegistry specifies a custom Docker registry which will be used for all images
    # used for user clusters (user cluster control plane + addons). This also applies to
    # the KubermaticDockerRepository and DNATControllerDockerRepository fields.
    overwriteRegistry: ""
    # SystemApplications contains configuration for system Applications (such as CNI).
    systemApplications:
      # HelmRegistryConfigFile optionally holds the ref and key in the secret for the OCI registry credential file.
      # The value is dockercfg file that follows the same format rules as ~/.docker/config.json
      # The Secret must exist in the namespace where KKP is installed (default is "kubermatic").
      # The Secret must be annotated with `apps.kubermatic.k8c.io/secret-type:` set to "helm".
      helmRegistryConfigFile: null
      # HelmRepository specifies OCI repository containing Helm charts of system Applications e.g. oci://localhost:5000/myrepo.
      helmRepository: ""
  # Versions configures the available and default Kubernetes versions and updates.
  versions:
    # Default is the default version to offer users.
    default: v1.32.8
    # ExternalClusters contains the available and default Kubernetes versions and updates for ExternalClusters.
    externalClusters:
      aks:
        # Default is the default version to offer users.
        default: v1.31
        # Updates is a list of available upgrades.
        updates: null
        # Versions lists the available versions.
        versions:
          - v1.31
      eks:
        # Default is the default version to offer users.
        default: v1.31
        # Updates is a list of available upgrades.
        updates: null
        # Versions lists the available versions.
        versions:
          - v1.31
    # ProviderIncompatibilities lists all the Kubernetes version incompatibilities
    providerIncompatibilities:
      - # Condition is the cluster or datacenter condition that must be met to block a specific version
        condition: inTreeProvider
        # Operation is the operation triggering the compatibility check (CREATE or UPDATE)
        operation: UPGRADE
        # Provider to which to apply the compatibility check.
        # Empty string matches all providers
        provider: ""
        # Version is the Kubernetes version that must be checked. Wildcards are allowed, e.g. "1.25.*".
        version: '>= 1.29.0'
    # Updates is a list of available and automatic upgrades.
    # All 'to' versions must be configured in the version list for this orchestrator.
    # Each update may optionally be configured to be 'automatic: true', in which case the
    # controlplane of all clusters whose version matches the 'from' directive will get
    # updated to the 'to' version. If automatic is enabled, the 'to' version must be a
    # version and not a version range.
    # Also, updates may set 'automaticNodeUpdate: true', in which case Nodes will get
    # updates as well. 'automaticNodeUpdate: true' implies 'automatic: true' as well,
    # because Nodes may not have a newer version than the controlplane.
    updates:
      - # Automatic controls whether this update is executed automatically
        # for the control plane of all matching user clusters.
        automatic: false
        # Automatic controls whether this update is executed automatically
        # for the worker nodes of all matching user clusters.
        automaticNodeUpdate: false
        # From is the version from which an update is allowed. Wildcards are allowed, e.g. "1.18.*".
        from: 1.31.*
        # To is the version to which an update is allowed.
        # Must be a valid version if `automatic` is set to true, e.g. "1.20.13".
        # Can be a wildcard otherwise, e.g. "1.20.*".
        to: 1.31.*
      - from: 1.31.*
        to: 1.32.*
      - from: 1.32.*
        to: 1.32.*
      - from: 1.32.*
        to: 1.33.*
      - from: 1.33.*
        to: 1.33.*
    # Versions lists the available versions.
    versions:
      - v1.31.1
      - v1.31.5
      - v1.31.7
      - v1.31.8
      - v1.31.10
      - v1.31.11
      - v1.31.12
      - v1.32.1
      - v1.32.3
      - v1.32.4
      - v1.32.6
      - v1.32.7
      - v1.32.8
      - v1.33.0
      - v1.33.2
      - v1.33.3
      - v1.33.4
  # VerticalPodAutoscaler configures the Kubernetes VPA integration.
  verticalPodAutoscaler:
    admissionController:
      # DockerRepository is the repository containing the component's image.
      dockerRepository: registry.k8s.io/autoscaling/vpa-admission-controller
      # Resources describes the requested and maximum allowed CPU/memory usage.
      resources:
        # Claims lists the names of resources, defined in spec.resourceClaims,
        # that are used by this container.

        # This is an alpha field and requires enabling the
        # DynamicResourceAllocation feature gate.

        # This field is immutable. It can only be set for containers.
        claims: null
        # Limits describes the maximum amount of compute resources allowed.
        # More info: https://kubernetes.io/docs/concepts/configuration/manage-resources-containers/
        limits:
          cpu: 200m
          memory: 512Mi
        # Requests describes the minimum amount of compute resources required.
        # If Requests is omitted for a container, it defaults to Limits if that is explicitly specified,
        # otherwise to an implementation-defined value. Requests cannot exceed Limits.
        # More info: https://kubernetes.io/docs/concepts/configuration/manage-resources-containers/
        requests:
          cpu: 50m
          memory: 128Mi
    recommender:
      # DockerRepository is the repository containing the component's image.
      dockerRepository: registry.k8s.io/autoscaling/vpa-recommender
      # Resources describes the requested and maximum allowed CPU/memory usage.
      resources:
        # Claims lists the names of resources, defined in spec.resourceClaims,
        # that are used by this container.

        # This is an alpha field and requires enabling the
        # DynamicResourceAllocation feature gate.

        # This field is immutable. It can only be set for containers.
        claims: null
        # Limits describes the maximum amount of compute resources allowed.
        # More info: https://kubernetes.io/docs/concepts/configuration/manage-resources-containers/
        limits:
          cpu: 200m
          memory: 3Gi
        # Requests describes the minimum amount of compute resources required.
        # If Requests is omitted for a container, it defaults to Limits if that is explicitly specified,
        # otherwise to an implementation-defined value. Requests cannot exceed Limits.
        # More info: https://kubernetes.io/docs/concepts/configuration/manage-resources-containers/
        requests:
          cpu: 50m
          memory: 512Mi
    updater:
      # DockerRepository is the repository containing the component's image.
      dockerRepository: registry.k8s.io/autoscaling/vpa-updater
      # Resources describes the requested and maximum allowed CPU/memory usage.
      resources:
        # Claims lists the names of resources, defined in spec.resourceClaims,
        # that are used by this container.

        # This is an alpha field and requires enabling the
        # DynamicResourceAllocation feature gate.

        # This field is immutable. It can only be set for containers.
        claims: null
        # Limits describes the maximum amount of compute resources allowed.
        # More info: https://kubernetes.io/docs/concepts/configuration/manage-resources-containers/
        limits:
          cpu: 200m
          memory: 512Mi
        # Requests describes the minimum amount of compute resources required.
        # If Requests is omitted for a container, it defaults to Limits if that is explicitly specified,
        # otherwise to an implementation-defined value. Requests cannot exceed Limits.
        # More info: https://kubernetes.io/docs/concepts/configuration/manage-resources-containers/
        requests:
          cpu: 50m
          memory: 128Mi
  # Webhook configures the webhook.
  webhook:
    # DebugLog enables more verbose logging.
    debugLog: false
    # DockerRepository is the repository containing the Kubermatic webhook image.
    dockerRepository: quay.io/kubermatic/kubermatic
    # PProfEndpoint controls the port the webhook should listen on to provide pprof
    # data. This port is never exposed from the container and only available via port-forwardings.
    pprofEndpoint: :6600
    # Replicas sets the number of pod replicas for the webhook.
    replicas: 1
    # Resources describes the requested and maximum allowed CPU/memory usage.
    resources:
      # Claims lists the names of resources, defined in spec.resourceClaims,
      # that are used by this container.

      # This is an alpha field and requires enabling the
      # DynamicResourceAllocation feature gate.

      # This field is immutable. It can only be set for containers.
      claims: null
      # Limits describes the maximum amount of compute resources allowed.
      # More info: https://kubernetes.io/docs/concepts/configuration/manage-resources-containers/
      limits:
        cpu: 250m
        memory: 256Mi
      # Requests describes the minimum amount of compute resources required.
      # If Requests is omitted for a container, it defaults to Limits if that is explicitly specified,
      # otherwise to an implementation-defined value. Requests cannot exceed Limits.
      # More info: https://kubernetes.io/docs/concepts/configuration/manage-resources-containers/
      requests:
        cpu: 50m
        memory: 64Mi
status:
  # KubermaticEdition current Kubermatic Edition , i.e. Community Edition or Enterprise Edition.
  kubermaticEdition: ""
  # KubermaticVersion current Kubermatic Version.
  kubermaticVersion: ""<|MERGE_RESOLUTION|>--- conflicted
+++ resolved
@@ -49,35 +49,6 @@
         memory: 150Mi
   # Applications contains configuration for Application settings.
   applications:
-<<<<<<< HEAD
-    # CatalogManager configures the application-catalog manager deployment.
-    catalogManager:
-      # Image configures the container image for the application-catalog manager.
-      image:
-        # Repository is used to override the application-catalog manager image repository.
-        # The default value is "quay.io/kubermatic/application-catalog-manager"
-        repository: ""
-        # Tag is used to override the application-catalog manager image tag.
-        tag: ""
-      # Resources describes the requested and maximum allowed CPU/memory usage.
-      resources:
-        # Claims lists the names of resources, defined in spec.resourceClaims,
-        # that are used by this container.
-
-        # This is an alpha field and requires enabling the
-        # DynamicResourceAllocation feature gate.
-
-        # This field is immutable. It can only be set for containers.
-        claims: null
-        # Limits describes the maximum amount of compute resources allowed.
-        # More info: https://kubernetes.io/docs/concepts/configuration/manage-resources-containers/
-        limits: null
-        # Requests describes the minimum amount of compute resources required.
-        # If Requests is omitted for a container, it defaults to Limits if that is explicitly specified,
-        # otherwise to an implementation-defined value. Requests cannot exceed Limits.
-        # More info: https://kubernetes.io/docs/concepts/configuration/manage-resources-containers/
-        requests: null
-=======
     # CatalogManager configures the Application Catalog CatalogManager, which is responsible for managing ApplicationDefinitions
     # in the cluster from specified OCI registries.
     # Note: The Application Catalog CatalogManager requires its feature flag to be enabled as it is currently in beta.
@@ -115,7 +86,6 @@
         # Tag specifies the version tag for ApplicationDefinitions in the OCI registry.
         # Example: v1.0.0
         tag: ""
->>>>>>> 9c2fcb9d
     # DefaultApplicationCatalog contains configuration for the default application catalog.
     defaultApplicationCatalog:
       # Applications is a list of application definition names that should be installed in the master cluster.
