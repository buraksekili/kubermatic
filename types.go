--- conflicted
+++ resolved
@@ -47,17 +47,13 @@
 
 // NodeSpec mutually stores data of a cloud specific node.
 type NodeSpec struct {
-<<<<<<< HEAD
-	DC           string                `json:"dc"`
-	AWS          *AWSNodeSpec          `json:"aws,omitempty"`
-=======
 	// DatacenterName contains the name of the datacenter the node is located in.
 	DatacenterName string `json:"dc"`
 
->>>>>>> 08c827ee
 	Digitalocean *DigitaloceanNodeSpec `json:"digitalocean,omitempty"`
 	BringYourOwn *BringYourOwnNodeSpec `json:"bringyourown,omitempty"`
 	Fake         *FakeNodeSpec         `json:"fake,omitempty"`
+	AWS          *AWSNodeSpec          `json:"aws,omitempty"`
 }
 
 // NodeStatus stores status informations about a node.
@@ -124,11 +120,7 @@
 	Fake         *FakeCloudSpec         `json:"fake,omitempty"`
 	Digitalocean *DigitaloceanCloudSpec `json:"digitalocean,omitempty"`
 	BringYourOwn *BringYourOwnCloudSpec `json:"bringyourown,omitempty"`
-<<<<<<< HEAD
 	AWS          *AWSCloudSpec          `json:"aws,omitempty"`
-	Network      NetworkSpec            `json:"-"`
-=======
->>>>>>> 08c827ee
 }
 
 // ClusterHealthStatus stores health information of the components of a cluster.
