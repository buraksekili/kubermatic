package: github.com/kubermatic/api
import:
- package: k8s.io/kubernetes
  version: 1.4.0
  subpackages:
  - pkg/api
  - pkg/api/errors
  - pkg/apis/extensions
  - pkg/apis/rbac
  - pkg/client/cache
  - pkg/client/record
  - pkg/client/restclient
  - pkg/client/unversioned
  - pkg/client/unversioned/clientcmd
  - pkg/client/unversioned/clientcmd/api/v1
  - pkg/controller
  - pkg/controller/framework
  - pkg/fields
  - pkg/labels
  - pkg/runtime
  - pkg/types
  - pkg/util/runtime
  - pkg/util/wait
  - pkg/util/workqueue
  - pkg/util/yaml
  - pkg/watch
- package: github.com/auth0/go-jwt-middleware
- package: github.com/cloudflare/cfssl
  subpackages:
  - config
  - csr
  - helpers
  - initca
  - signer
  - signer/local
- package: github.com/dgrijalva/jwt-go
- package: github.com/digitalocean/godo
  version: 6ca5b770f203b82a0fca68d0941736458efa8a4f
- package: github.com/ghodss/yaml
- package: github.com/go-kit/kit
  version: e553b8eff9eaa30f42387b5a17c7ea5354f3016d
  subpackages:
  - endpoint
  - log
  - transport/http
- package: github.com/golang/glog
- package: github.com/gorilla/context
  version: 215affda49addc4c8ef7e2534915df2c8c35c6cd
- package: github.com/gorilla/handlers
  version: b3aff83722cb2ae031a70cae984650e3a16cd20e
- package: github.com/gorilla/mux
  version: 8096f47503459bcc74d1f4c487b7e6e42e5746b5
- package: golang.org/x/crypto
  subpackages:
  - ssh
- package: golang.org/x/net
  subpackages:
  - context
- package: golang.org/x/oauth2
- package: gopkg.in/yaml.v2
<<<<<<< HEAD
- package: github.com/aws/aws-sdk-go
=======
- package: github.com/spf13/cobra
>>>>>>> 03b7dc5f
<|MERGE_RESOLUTION|>--- conflicted
+++ resolved
@@ -58,8 +58,5 @@
   - context
 - package: golang.org/x/oauth2
 - package: gopkg.in/yaml.v2
-<<<<<<< HEAD
 - package: github.com/aws/aws-sdk-go
-=======
-- package: github.com/spf13/cobra
->>>>>>> 03b7dc5f
+- package: github.com/spf13/cobra