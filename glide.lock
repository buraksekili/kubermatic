<<<<<<< HEAD
hash: faa20266a1e9b7a22ed876e4a61b7d9243b804271b22f7597cb8574d7f0f904a
updated: 2017-01-14T16:39:37.919774881+01:00
=======
hash: a26c33d9ac0bcf75e4ed2ac787c622afd73c5b2e097524792b45e76bd0dea35e
updated: 2017-02-13T16:08:04.815970501+01:00
>>>>>>> c6fb4738
imports:
- name: cloud.google.com/go
  version: 3b1ae45394a234c385be014e9a488f2bb6eef821
  subpackages:
  - compute/metadata
  - internal
- name: github.com/aokoli/goutils
  version: 9c37978a95bd5c709a15883b6242714ea6709e64
- name: github.com/auth0/go-jwt-middleware
  version: f3f7de3b9e394e3af3b88e1b9457f6f71d1ae0ac
- name: github.com/aws/aws-sdk-go
  version: c924893c38ecc04b18d7aab8a7aa561cb8b4c4cc
  subpackages:
  - aws
  - aws/awserr
  - aws/awsutil
  - aws/client
  - aws/client/metadata
  - aws/corehandlers
  - aws/credentials
  - aws/credentials/ec2rolecreds
  - aws/defaults
  - aws/ec2metadata
  - aws/request
  - aws/session
  - private/endpoints
  - private/protocol/ec2query
<<<<<<< HEAD
=======
  - private/protocol/json/jsonutil
  - private/protocol/jsonrpc
>>>>>>> c6fb4738
  - private/protocol/query
  - private/protocol/query/queryutil
  - private/protocol/rest
  - private/protocol/restxml
  - private/protocol/xml/xmlutil
  - private/signer/v4
  - private/waiter
  - service/autoscaling
  - service/ec2
<<<<<<< HEAD
  - service/iam
=======
  - service/ecr
  - service/elb
  - service/iam
  - service/route53
>>>>>>> c6fb4738
- name: github.com/Azure/go-ansiterm
  version: 70b2c90b260171e829f1ebd7c17f600c11858dbe
  subpackages:
  - winterm
- name: github.com/blang/semver
  version: 31b736133b98f26d5e078ec9eb591666edfd091f
- name: github.com/cloudflare/cfssl
  version: 6689808d58e76953d878fc623b1298032cf39911
  subpackages:
  - auth
  - certdb
  - config
  - crypto/pkcs7
  - csr
  - errors
  - helpers
  - helpers/derhelpers
  - info
  - initca
  - log
  - ocsp/config
  - signer
  - signer/local
- name: github.com/coreos/go-oidc
  version: 5644a2f50e2d2d5ba0b474bc5bc55fea1925936d
  subpackages:
  - http
  - jose
  - key
  - oauth2
  - oidc
- name: github.com/coreos/pkg
  version: fa29b1d70f0beaddd4c7021607cc3c3be8ce94b8
  subpackages:
  - health
  - httputil
  - timeutil
- name: github.com/davecgh/go-spew
  version: 5215b55f46b2b919f50a1df0eaa5886afe4e3b3d
  repo: https://github.com/davecgh/go-spew
  subpackages:
  - spew
- name: github.com/dgrijalva/jwt-go
  version: d2709f9f1f31ebcda9651b03077758c1f3a0018c
- name: github.com/digitalocean/godo
  version: c3a2aad75d576aed8f14dcaea896e40eff83dd18
- name: github.com/docker/distribution
  version: cd27f179f2c10c5d300e6d09025b538c475b0d51
  subpackages:
  - digest
  - reference
- name: github.com/docker/docker
  version: b9f10c951893f9a00865890a5232e85d770c1087
  subpackages:
  - pkg/jsonlog
  - pkg/jsonmessage
  - pkg/longpath
  - pkg/mount
  - pkg/stdcopy
  - pkg/symlink
  - pkg/system
  - pkg/term
  - pkg/term/windows
- name: github.com/docker/engine-api
  version: dea108d3aa0c67d7162a3fd8aa65f38a430019fd
  subpackages:
  - client
  - client/transport
  - client/transport/cancellable
  - types
  - types/blkiodev
  - types/container
  - types/filters
  - types/network
  - types/reference
  - types/registry
  - types/strslice
  - types/time
  - types/versions
- name: github.com/docker/go-connections
  version: f549a9393d05688dff0992ef3efd8bbe6c628aeb
  subpackages:
  - nat
  - sockets
  - tlsconfig
- name: github.com/docker/go-units
  version: 0bbddae09c5a5419a8c6dcdd7ff90da3d450393b
- name: github.com/docker/spdystream
  version: 449fdfce4d962303d702fec724ef0ad181c92528
  subpackages:
  - spdy
- name: github.com/emicklei/go-restful
  version: 09691a3b6378b740595c1002f40c34dd5f218a22
  subpackages:
  - log
  - swagger
- name: github.com/evanphx/json-patch
  version: 465937c80b3c07a7c7ad20cc934898646a91c1de
- name: github.com/exponent-io/jsonpath
  version: d6023ce2651d8eafb5c75bb0c7167536102ec9f5
- name: github.com/fsnotify/fsnotify
  version: f12c6236fe7b5cf6bcf30e5935d08cb079d78334
- name: github.com/ghodss/yaml
  version: 73d445a93680fa1a78ae23a5839bad48f32ba1ee
- name: github.com/go-ini/ini
  version: 2e44421e256d82ebbf3d4d4fcabe8930b905eff3
- name: github.com/go-kit/kit
  version: f66b0e13579bfc5a48b9e2a94b1209c107ea1f41
  subpackages:
  - endpoint
  - log
  - transport/http
- name: github.com/go-logfmt/logfmt
  version: 390ab7935ee28ec6b286364bba9b4dd6410cb3d5
- name: github.com/go-openapi/jsonpointer
  version: 46af16f9f7b149af66e5d1bd010e3574dc06de98
- name: github.com/go-openapi/jsonreference
  version: 13c6e3589ad90f49bd3e3bbe2c2cb3d7a4142272
- name: github.com/go-openapi/spec
  version: 6aced65f8501fe1217321abf0749d354824ba2ff
- name: github.com/go-openapi/swag
  version: 1d0bd113de87027671077d3c71eb3ac5d7dbba72
- name: github.com/go-stack/stack
  version: 100eb0c0a9c5b306ca2fb4f165df21d80ada4b82
- name: github.com/gobwas/glob
  version: bea32b9cd2d6f55753d94a28e959b13f0244797a
  subpackages:
  - compiler
  - match
  - syntax
  - syntax/ast
  - syntax/lexer
  - util/runes
  - util/strings
- name: github.com/gogo/protobuf
  version: e18d7aa8f8c624c915db340349aad4c49b10d173
  subpackages:
  - proto
  - sortkeys
- name: github.com/golang/glog
  version: 44145f04b68cf362d9c4df2182967c2275eaefed
- name: github.com/golang/groupcache
  version: 02826c3e79038b59d737d3b1c0a1d937f71a4433
  subpackages:
  - lru
- name: github.com/golang/protobuf
  version: 8616e8ee5e20a1704615e6c8d7afcdac06087a67
  subpackages:
  - proto
  - ptypes/any
  - ptypes/timestamp
- name: github.com/google/certificate-transparency
  version: 32acc4216ea1f20eca97a1cdbc72b73af9e27d20
  repo: https://github.com/google/certificate-transparency
  subpackages:
  - go
  - go/asn1
  - go/client
  - go/jsonclient
  - go/tls
  - go/x509
  - go/x509/pkix
- name: github.com/google/go-querystring
<<<<<<< HEAD
  version: 9235644dd9e52eeae6fa48efd539fdc351a0af53
=======
  version: 53e6ce116135b80d037921a7fdd5138cf32d7a8a
>>>>>>> c6fb4738
  subpackages:
  - query
- name: github.com/google/gofuzz
  version: 44d81051d367757e1c7c6a5a86423ece9afcf63c
- name: github.com/gorilla/context
  version: 1ea25387ff6f684839d82767c1733ff4d4d15d0a
- name: github.com/gorilla/handlers
  version: ee54c7b44cab12289237fb8631314790076e728b
- name: github.com/gorilla/mux
  version: 0eeaf8392f5b04950925b8a69fe70f110fa7cbfc
- name: github.com/hashicorp/hcl
  version: d8c773c4cba11b11539e3d45f93daeaa5dcf1fa1
  subpackages:
  - hcl/ast
  - hcl/parser
  - hcl/scanner
  - hcl/strconv
  - hcl/token
  - json/parser
  - json/scanner
  - json/token
- name: github.com/howeyc/gopass
  version: 3ca23474a7c7203e0a0a070fd33508f6efdb9b3d
- name: github.com/imdario/mergo
  version: 6633656539c1639d9d78127b7d47c622b5d7b6dc
- name: github.com/inconshreveable/mousetrap
  version: 76626ae9c91c4f2a10f34cad8ce83ea42c93bb75
- name: github.com/jmespath/go-jmespath
  version: 3433f3ea46d9f8019119e7dd41274e112a2359a9
- name: github.com/jonboulle/clockwork
  version: 72f9bd7c4e0c2a40055ab3d0f09654f730cce982
- name: github.com/juju/ratelimit
  version: 77ed1c8a01217656d2080ad51981f6e99adaa177
- name: github.com/kr/fs
  version: 2788f0dbd16903de03cb8186e5c7d97b69ad387b
- name: github.com/kr/logfmt
  version: b84e30acd515aadc4b783ad4ff83aff3299bdfe0
- name: github.com/magiconair/properties
  version: 61b492c03cf472e0c6419be5899b8e0dc28b1b88
- name: github.com/mailru/easyjson
  version: d5b7844b561a7bc640052f1b935f7b800330d7e0
  subpackages:
  - buffer
  - jlexer
  - jwriter
- name: github.com/Masterminds/semver
  version: 59c29afe1a994eacb71c833025ca7acf874bb1da
- name: github.com/Masterminds/sprig
  version: 69011c0cd9b4d2e0733c4d9e2c8e2a5a0d0a2f2f
- name: github.com/mitchellh/go-wordwrap
  version: ad45545899c7b13c020ea92b2072220eefad42b8
- name: github.com/mitchellh/mapstructure
<<<<<<< HEAD
  version: 740c764bc6149d3f1806231418adb9f52c11bcbf
=======
  version: db1efb556f84b25a0a13a04aad883943538ad2e0
- name: github.com/mreiferson/go-httpclient
  version: 63fe23f7434723dc904c901043af07931f293c47
  repo: https://github.com/mreiferson/go-httpclient
>>>>>>> c6fb4738
- name: github.com/pborman/uuid
  version: ca53cad383cad2479bbba7f7a1a05797ec1386e4
- name: github.com/pelletier/go-buffruneio
  version: df1e16fde7fc330a0ca68167c23bf7ed6ac31d6d
- name: github.com/pelletier/go-toml
  version: 0049ab3dc4c4c70a9eee23087437b69c0dde2130
- name: github.com/pkg/errors
  version: a22138067af1c4942683050411a841ade67fe1eb
- name: github.com/pkg/sftp
  version: 4d0e916071f68db74f8a73926335f809396d6b42
- name: github.com/PuerkitoBio/purell
  version: 8a290539e2e8629dbc4e6bad948158f790ec31f4
- name: github.com/PuerkitoBio/urlesc
  version: 5bd2802263f21d8788851d5305584c82a5c75d7e
- name: github.com/satori/go.uuid
  version: 879c5887cd475cd7864858769793b2ceb0d44feb
- name: github.com/Sirupsen/logrus
  version: 51fe59aca108dc5680109e7b2051cbdcfa5a253c
- name: github.com/spf13/afero
  version: b28a7effac979219c2a2ed6205a4d70e4b1bcd02
  subpackages:
  - mem
  - sftp
- name: github.com/spf13/cast
  version: e31f36ffc91a2ba9ddb72a4b6a607ff9b3d3cb63
- name: github.com/spf13/cobra
  version: 1dd5ff2e11b6dca62fdcb275eb804b94607d8b06
- name: github.com/spf13/jwalterweatherman
  version: 33c24e77fb80341fe7130ee7c594256ff08ccc46
- name: github.com/spf13/pflag
  version: 5ccb023bc27df288a957c5e994cd44fd19619465
- name: github.com/spf13/viper
  version: 5ed0fc31f7f453625df314d8e66b9791e8d13003
- name: github.com/technosophos/moniker
  version: 4d1d2a7d4b69cee56dadb6a7634945f829154858
- name: github.com/tent/http-link-go
  version: ac974c61c2f990f4115b119354b5e0b47550e888
- name: github.com/ugorji/go
  version: f1f1a805ed361a0e078bb537e4ea78cd37dcf065
  subpackages:
  - codec
- name: golang.org/x/crypto
  version: 9a6f0a01987842989747adff311d80750ba25530
  subpackages:
  - cast5
  - curve25519
  - ed25519
  - ed25519/internal/edwards25519
  - openpgp
  - openpgp/armor
  - openpgp/clearsign
  - openpgp/elgamal
  - openpgp/errors
  - openpgp/packet
  - openpgp/s2k
  - pkcs12
  - pkcs12/internal/rc2
  - ssh
  - ssh/terminal
- name: golang.org/x/net
  version: 3f122ce3dbbe488b7e6a8bdb26f41edec852a40b
  subpackages:
  - context
  - context/ctxhttp
  - http2
  - http2/hpack
  - idna
  - internal/timeseries
  - lex/httplex
  - trace
  - websocket
- name: golang.org/x/oauth2
  version: 3c3a985cb79f52a3190fbc056984415ca6763d01
  subpackages:
  - google
  - internal
  - jws
  - jwt
- name: golang.org/x/sys
  version: 8f0908ab3b2457e2e15403d3697c9ef5cb4b57a9
  subpackages:
  - unix
- name: golang.org/x/text
  version: 2910a502d2bf9e43193af9d68ca516529614eed3
  subpackages:
  - cases
  - internal/tag
  - language
  - runes
  - secure/bidirule
  - secure/precis
  - transform
  - unicode/bidi
  - unicode/norm
  - width
- name: google.golang.org/appengine
  version: 4f7eeb5305a4ba1966344836ba4af9996b7b4e05
  subpackages:
  - internal
  - internal/app_identity
  - internal/base
  - internal/datastore
  - internal/log
  - internal/modules
  - internal/remote_api
  - internal/urlfetch
  - urlfetch
- name: google.golang.org/grpc
  version: b7f1379d3cbbbeb2ca3405852012e237aa05459e
  subpackages:
  - codes
  - credentials
  - grpclog
  - internal
  - metadata
  - naming
  - peer
  - transport
- name: gopkg.in/inf.v0
  version: 3887ee99ecf07df5b447e9b00d9c0b2adaa9f3e4
- name: gopkg.in/yaml.v2
  version: 53feefa2559fb8dfa8d81baad31be332c97d6c77
- name: k8s.io/client-go
  version: 24a02a6d7d2c9a21b12a3eb35c71c784e63825f4
  subpackages:
  - discovery
  - discovery/fake
  - kubernetes
  - kubernetes/fake
  - kubernetes/typed/apps/v1beta1
  - kubernetes/typed/apps/v1beta1/fake
  - kubernetes/typed/authentication/v1beta1
  - kubernetes/typed/authentication/v1beta1/fake
  - kubernetes/typed/authorization/v1beta1
  - kubernetes/typed/authorization/v1beta1/fake
  - kubernetes/typed/autoscaling/v1
  - kubernetes/typed/autoscaling/v1/fake
  - kubernetes/typed/batch/v1
  - kubernetes/typed/batch/v1/fake
  - kubernetes/typed/batch/v2alpha1
  - kubernetes/typed/batch/v2alpha1/fake
  - kubernetes/typed/certificates/v1alpha1
  - kubernetes/typed/certificates/v1alpha1/fake
  - kubernetes/typed/core/v1
  - kubernetes/typed/core/v1/fake
  - kubernetes/typed/extensions/v1beta1
  - kubernetes/typed/extensions/v1beta1/fake
  - kubernetes/typed/policy/v1beta1
  - kubernetes/typed/policy/v1beta1/fake
  - kubernetes/typed/rbac/v1alpha1
  - kubernetes/typed/rbac/v1alpha1/fake
  - kubernetes/typed/storage/v1beta1
  - kubernetes/typed/storage/v1beta1/fake
  - pkg/api
  - pkg/api/errors
  - pkg/api/install
  - pkg/api/meta
  - pkg/api/resource
  - pkg/api/v1
  - pkg/api/validation/path
  - pkg/apimachinery
  - pkg/apimachinery/announced
  - pkg/apimachinery/registered
  - pkg/apis/apps
  - pkg/apis/apps/install
  - pkg/apis/apps/v1beta1
  - pkg/apis/authentication
  - pkg/apis/authentication/install
  - pkg/apis/authentication/v1beta1
  - pkg/apis/authorization
  - pkg/apis/authorization/install
  - pkg/apis/authorization/v1beta1
  - pkg/apis/autoscaling
  - pkg/apis/autoscaling/install
  - pkg/apis/autoscaling/v1
  - pkg/apis/batch
  - pkg/apis/batch/install
  - pkg/apis/batch/v1
  - pkg/apis/batch/v2alpha1
  - pkg/apis/certificates
  - pkg/apis/certificates/install
  - pkg/apis/certificates/v1alpha1
  - pkg/apis/extensions
  - pkg/apis/extensions/install
  - pkg/apis/extensions/v1beta1
  - pkg/apis/meta/v1
  - pkg/apis/meta/v1/unstructured
  - pkg/apis/policy
  - pkg/apis/policy/install
  - pkg/apis/policy/v1beta1
  - pkg/apis/rbac
  - pkg/apis/rbac/install
  - pkg/apis/rbac/v1alpha1
  - pkg/apis/storage
  - pkg/apis/storage/install
  - pkg/apis/storage/v1beta1
  - pkg/auth/user
  - pkg/conversion
  - pkg/conversion/queryparams
  - pkg/fields
  - pkg/genericapiserver/openapi/common
  - pkg/labels
  - pkg/runtime
  - pkg/runtime/schema
  - pkg/runtime/serializer
  - pkg/runtime/serializer/json
  - pkg/runtime/serializer/protobuf
  - pkg/runtime/serializer/recognizer
  - pkg/runtime/serializer/streaming
  - pkg/runtime/serializer/versioning
  - pkg/selection
  - pkg/third_party/forked/golang/json
  - pkg/third_party/forked/golang/reflect
  - pkg/third_party/forked/golang/template
  - pkg/types
  - pkg/util
  - pkg/util/cert
  - pkg/util/clock
  - pkg/util/diff
  - pkg/util/errors
  - pkg/util/flowcontrol
  - pkg/util/framer
  - pkg/util/homedir
  - pkg/util/integer
  - pkg/util/intstr
  - pkg/util/json
  - pkg/util/jsonpath
  - pkg/util/labels
  - pkg/util/net
  - pkg/util/parsers
  - pkg/util/rand
  - pkg/util/runtime
  - pkg/util/sets
  - pkg/util/strategicpatch
  - pkg/util/uuid
  - pkg/util/validation
  - pkg/util/validation/field
  - pkg/util/wait
  - pkg/util/yaml
  - pkg/version
  - pkg/watch
  - pkg/watch/versioned
  - plugin/pkg/client/auth
  - plugin/pkg/client/auth/gcp
  - plugin/pkg/client/auth/oidc
  - rest
  - testing
  - tools/auth
  - tools/cache
  - tools/clientcmd
  - tools/clientcmd/api
  - tools/clientcmd/api/latest
  - tools/clientcmd/api/v1
  - tools/metrics
  - tools/record
  - transport
- name: k8s.io/helm
  version: 5cbc48fb305ca4bf68c26eb8d2a7eb363227e973
  subpackages:
  - cmd/helm/downloader
  - cmd/helm/helmpath
  - cmd/helm/resolver
  - pkg/chartutil
  - pkg/engine
  - pkg/helm
  - pkg/ignore
  - pkg/kube
  - pkg/proto/hapi/chart
  - pkg/proto/hapi/release
  - pkg/proto/hapi/services
  - pkg/proto/hapi/version
  - pkg/provenance
  - pkg/releaseutil
  - pkg/repo
  - pkg/storage
  - pkg/storage/driver
  - pkg/tiller
  - pkg/tiller/environment
  - pkg/timeconv
  - pkg/version
- name: k8s.io/kubernetes
  version: b5f9d56cab78ccaad2b726223ba8be5802026f0b
  subpackages:
  - federation/apis/federation
  - federation/apis/federation/install
  - federation/apis/federation/v1beta1
  - federation/client/clientset_generated/federation_internalclientset
  - federation/client/clientset_generated/federation_internalclientset/typed/core/internalversion
  - federation/client/clientset_generated/federation_internalclientset/typed/extensions/internalversion
  - federation/client/clientset_generated/federation_internalclientset/typed/federation/internalversion
  - pkg/api
  - pkg/api/annotations
  - pkg/api/endpoints
  - pkg/api/errors
  - pkg/api/events
  - pkg/api/install
  - pkg/api/meta
  - pkg/api/meta/metatypes
  - pkg/api/pod
  - pkg/api/resource
  - pkg/api/rest
  - pkg/api/service
  - pkg/api/unversioned
  - pkg/api/unversioned/validation
  - pkg/api/util
  - pkg/api/v1
  - pkg/api/validation
  - pkg/api/validation/path
  - pkg/apimachinery
  - pkg/apimachinery/announced
  - pkg/apimachinery/registered
  - pkg/apis/apps
  - pkg/apis/apps/install
  - pkg/apis/apps/v1beta1
  - pkg/apis/authentication
  - pkg/apis/authentication/install
  - pkg/apis/authentication/v1beta1
  - pkg/apis/authorization
  - pkg/apis/authorization/install
  - pkg/apis/authorization/v1beta1
  - pkg/apis/autoscaling
  - pkg/apis/autoscaling/install
  - pkg/apis/autoscaling/v1
  - pkg/apis/batch
  - pkg/apis/batch/install
  - pkg/apis/batch/v1
  - pkg/apis/batch/v2alpha1
  - pkg/apis/certificates
  - pkg/apis/certificates/install
  - pkg/apis/certificates/v1alpha1
  - pkg/apis/componentconfig
  - pkg/apis/componentconfig/install
  - pkg/apis/componentconfig/v1alpha1
  - pkg/apis/extensions
  - pkg/apis/extensions/install
  - pkg/apis/extensions/v1beta1
  - pkg/apis/extensions/validation
  - pkg/apis/policy
  - pkg/apis/policy/install
  - pkg/apis/policy/v1beta1
  - pkg/apis/rbac
  - pkg/apis/rbac/install
  - pkg/apis/rbac/v1alpha1
  - pkg/apis/storage
  - pkg/apis/storage/install
  - pkg/apis/storage/util
  - pkg/apis/storage/v1beta1
  - pkg/auth/authenticator
  - pkg/auth/user
  - pkg/capabilities
  - pkg/client/cache
  - pkg/client/clientset_generated/internalclientset
  - pkg/client/clientset_generated/internalclientset/typed/apps/internalversion
  - pkg/client/clientset_generated/internalclientset/typed/authentication/internalversion
  - pkg/client/clientset_generated/internalclientset/typed/authorization/internalversion
  - pkg/client/clientset_generated/internalclientset/typed/autoscaling/internalversion
  - pkg/client/clientset_generated/internalclientset/typed/batch/internalversion
  - pkg/client/clientset_generated/internalclientset/typed/certificates/internalversion
  - pkg/client/clientset_generated/internalclientset/typed/core/internalversion
  - pkg/client/clientset_generated/internalclientset/typed/extensions/internalversion
  - pkg/client/clientset_generated/internalclientset/typed/policy/internalversion
  - pkg/client/clientset_generated/internalclientset/typed/rbac/internalversion
  - pkg/client/clientset_generated/internalclientset/typed/storage/internalversion
  - pkg/client/metrics
  - pkg/client/record
  - pkg/client/restclient
  - pkg/client/retry
  - pkg/client/transport
  - pkg/client/typed/discovery
  - pkg/client/typed/dynamic
  - pkg/client/unversioned
  - pkg/client/unversioned/auth
  - pkg/client/unversioned/clientcmd
  - pkg/client/unversioned/clientcmd/api
  - pkg/client/unversioned/clientcmd/api/latest
  - pkg/client/unversioned/clientcmd/api/v1
  - pkg/client/unversioned/portforward
  - pkg/client/unversioned/remotecommand
  - pkg/controller
  - pkg/controller/deployment/util
  - pkg/conversion
  - pkg/conversion/queryparams
  - pkg/credentialprovider
  - pkg/fieldpath
  - pkg/fields
  - pkg/genericapiserver/openapi/common
  - pkg/httplog
  - pkg/kubectl
  - pkg/kubectl/cmd/util
  - pkg/kubectl/resource
  - pkg/kubelet/qos
  - pkg/kubelet/server/portforward
  - pkg/kubelet/server/remotecommand
  - pkg/kubelet/types
  - pkg/labels
  - pkg/master/ports
  - pkg/registry/extensions/thirdpartyresourcedata
  - pkg/runtime
  - pkg/runtime/serializer
  - pkg/runtime/serializer/json
  - pkg/runtime/serializer/protobuf
  - pkg/runtime/serializer/recognizer
  - pkg/runtime/serializer/streaming
  - pkg/runtime/serializer/versioning
  - pkg/security/apparmor
  - pkg/security/podsecuritypolicy/seccomp
  - pkg/security/podsecuritypolicy/util
  - pkg/selection
  - pkg/serviceaccount
  - pkg/storage
  - pkg/types
  - pkg/util
  - pkg/util/cert
  - pkg/util/clock
  - pkg/util/config
  - pkg/util/diff
  - pkg/util/errors
  - pkg/util/exec
  - pkg/util/flag
  - pkg/util/flowcontrol
  - pkg/util/framer
  - pkg/util/hash
  - pkg/util/homedir
  - pkg/util/httpstream
  - pkg/util/httpstream/spdy
  - pkg/util/integer
  - pkg/util/interrupt
  - pkg/util/intstr
  - pkg/util/json
  - pkg/util/jsonpath
  - pkg/util/labels
  - pkg/util/net
  - pkg/util/net/sets
  - pkg/util/node
  - pkg/util/parsers
  - pkg/util/pod
  - pkg/util/rand
  - pkg/util/runtime
  - pkg/util/sets
  - pkg/util/slice
  - pkg/util/strategicpatch
  - pkg/util/term
  - pkg/util/uuid
  - pkg/util/validation
  - pkg/util/validation/field
  - pkg/util/wait
  - pkg/util/wsstream
  - pkg/util/yaml
  - pkg/version
  - pkg/watch
  - pkg/watch/versioned
  - plugin/pkg/client/auth
  - plugin/pkg/client/auth/gcp
  - plugin/pkg/client/auth/oidc
  - third_party/forked/golang/json
  - third_party/forked/golang/netutil
  - third_party/forked/golang/reflect
  - third_party/forked/golang/template
testImports: []<|MERGE_RESOLUTION|>--- conflicted
+++ resolved
@@ -1,10 +1,5 @@
-<<<<<<< HEAD
-hash: faa20266a1e9b7a22ed876e4a61b7d9243b804271b22f7597cb8574d7f0f904a
-updated: 2017-01-14T16:39:37.919774881+01:00
-=======
 hash: a26c33d9ac0bcf75e4ed2ac787c622afd73c5b2e097524792b45e76bd0dea35e
 updated: 2017-02-13T16:08:04.815970501+01:00
->>>>>>> c6fb4738
 imports:
 - name: cloud.google.com/go
   version: 3b1ae45394a234c385be014e9a488f2bb6eef821
@@ -32,11 +27,8 @@
   - aws/session
   - private/endpoints
   - private/protocol/ec2query
-<<<<<<< HEAD
-=======
   - private/protocol/json/jsonutil
   - private/protocol/jsonrpc
->>>>>>> c6fb4738
   - private/protocol/query
   - private/protocol/query/queryutil
   - private/protocol/rest
@@ -46,14 +38,10 @@
   - private/waiter
   - service/autoscaling
   - service/ec2
-<<<<<<< HEAD
-  - service/iam
-=======
   - service/ecr
   - service/elb
   - service/iam
   - service/route53
->>>>>>> c6fb4738
 - name: github.com/Azure/go-ansiterm
   version: 70b2c90b260171e829f1ebd7c17f600c11858dbe
   subpackages:
@@ -61,7 +49,7 @@
 - name: github.com/blang/semver
   version: 31b736133b98f26d5e078ec9eb591666edfd091f
 - name: github.com/cloudflare/cfssl
-  version: 6689808d58e76953d878fc623b1298032cf39911
+  version: db0d0650b6496bfe8061ec56a92edd32d8e75c30
   subpackages:
   - auth
   - certdb
@@ -206,22 +194,16 @@
   - ptypes/any
   - ptypes/timestamp
 - name: github.com/google/certificate-transparency
-  version: 32acc4216ea1f20eca97a1cdbc72b73af9e27d20
+  version: 6e5648d13b43cdde25cc8274b87675230ffefbd6
   repo: https://github.com/google/certificate-transparency
   subpackages:
   - go
   - go/asn1
   - go/client
-  - go/jsonclient
-  - go/tls
   - go/x509
   - go/x509/pkix
 - name: github.com/google/go-querystring
-<<<<<<< HEAD
-  version: 9235644dd9e52eeae6fa48efd539fdc351a0af53
-=======
   version: 53e6ce116135b80d037921a7fdd5138cf32d7a8a
->>>>>>> c6fb4738
   subpackages:
   - query
 - name: github.com/google/gofuzz
@@ -274,14 +256,10 @@
 - name: github.com/mitchellh/go-wordwrap
   version: ad45545899c7b13c020ea92b2072220eefad42b8
 - name: github.com/mitchellh/mapstructure
-<<<<<<< HEAD
-  version: 740c764bc6149d3f1806231418adb9f52c11bcbf
-=======
   version: db1efb556f84b25a0a13a04aad883943538ad2e0
 - name: github.com/mreiferson/go-httpclient
   version: 63fe23f7434723dc904c901043af07931f293c47
   repo: https://github.com/mreiferson/go-httpclient
->>>>>>> c6fb4738
 - name: github.com/pborman/uuid
   version: ca53cad383cad2479bbba7f7a1a05797ec1386e4
 - name: github.com/pelletier/go-buffruneio
@@ -308,7 +286,7 @@
 - name: github.com/spf13/cast
   version: e31f36ffc91a2ba9ddb72a4b6a607ff9b3d3cb63
 - name: github.com/spf13/cobra
-  version: 1dd5ff2e11b6dca62fdcb275eb804b94607d8b06
+  version: f62e98d28ab7ad31d707ba837a966378465c7b57
 - name: github.com/spf13/jwalterweatherman
   version: 33c24e77fb80341fe7130ee7c594256ff08ccc46
 - name: github.com/spf13/pflag
@@ -324,12 +302,10 @@
   subpackages:
   - codec
 - name: golang.org/x/crypto
-  version: 9a6f0a01987842989747adff311d80750ba25530
+  version: 1f22c0103821b9390939b6776727195525381532
   subpackages:
   - cast5
   - curve25519
-  - ed25519
-  - ed25519/internal/edwards25519
   - openpgp
   - openpgp/armor
   - openpgp/clearsign
@@ -342,7 +318,7 @@
   - ssh
   - ssh/terminal
 - name: golang.org/x/net
-  version: 3f122ce3dbbe488b7e6a8bdb26f41edec852a40b
+  version: e90d6d0afc4c315a0d87a568ae68577cc15149a0
   subpackages:
   - context
   - context/ctxhttp
@@ -405,7 +381,7 @@
 - name: gopkg.in/yaml.v2
   version: 53feefa2559fb8dfa8d81baad31be332c97d6c77
 - name: k8s.io/client-go
-  version: 24a02a6d7d2c9a21b12a3eb35c71c784e63825f4
+  version: 5fe6fc56cb38d04ef4af601a03599c984229dea2
   subpackages:
   - discovery
   - discovery/fake
